--- conflicted
+++ resolved
@@ -81,14 +81,7 @@
 
 if __name__ == '__main__':
     cprint("Test 1:", 'yellow')
-<<<<<<< HEAD
-    run_test("tests/data/nmf_test_1.npy", k=12, loss='frobenius', init='random', max_iter=500)
-
-    cprint("Test 2:", 'yellow')
-    run_test("tests/data/nmf_test_2.npy", k=12, loss='frobenius', init='random', max_iter=500)
-=======
     run_test("tests/data/nmf_test_1.npy", k=12, loss='frobenius', init='random', max_iter=100)
 
     cprint("Test 2:", 'yellow')
-    run_test("tests/data/nmf_test_2.npy", k=12, loss='frobenius', init='random', max_iter=100)
->>>>>>> 6248ec98
+    run_test("tests/data/nmf_test_2.npy", k=12, loss='frobenius', init='random', max_iter=100)